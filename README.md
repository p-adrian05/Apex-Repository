--- conflicted
+++ resolved
@@ -1,6 +1,6 @@
 # Dynamic Apex Repository Layer
 
-Provides a flexible and dynamic extensible Repository layer for SObjects. 
+Provides a flexible and dynamic extensible Repository layer for SObjects.
 
 A repository layer is a design pattern in software architecture that provides an abstraction between the data access code and the rest of the application. The repository pattern allows for the encapsulation of data access logic. It help to maintain the clean separation of concerns between the business logic and data access logic making the codebase more robust and maintainable.
 
@@ -10,22 +10,18 @@
 </a>
 
 # Object Repository
-Provides a generic service class with basic queries for creating extended specific SObject repository classes using with the SOQLBuilder class.
-
-Having a separate ObjectRepository class for every SObject in Salesforce provides a maintainable and reusable solution for data access logic, improves scalability, performance and testability of the application.
-
-```Apex
-ObjectRepositoryImpl accountRepository = new ObjectRepositoryImpl(Account.getSObjectType());
+Provides a generic repository implementation with basic queries.
+
+```Apex
+ObjectRepository accountRepository = new ObjectRepositoryImpl(Account.getSObjectType());
 
 Optional accountOptional = accountRepository.findById('0017Q00000KefG7QAJ');
 
-if (accountOptional.isPresent()) {
-    Account account = (Account) accountOptional.get();
+if(accountOptional.isPresent()){
+    Account account =  (Account) accountOptional.get();
 }
 
-Map<Id, SObject> accountMap = accountRepository.findAllById(new List<Id>{
-        '0017Q00000KefG7QAJ'
-});
+Map<Id,SObject> accountMap = accountRepository.findAllById(new List<Id>{'0017Q00000KefG7QAJ'});
 List<Account> accounts = accountMap.values();
 
 ```
@@ -166,24 +162,20 @@
    'FROM Account WHERE Name LIKE \'%Test account name%\'';
 ```
 ### Select records with parent fields
-<<<<<<< HEAD
-
-=======
 Using class also uses addParentQuery method twice which is used to query parent records through a relationship creating new SOQLQueryBuilder instances for them. The first time it's used to add a query for the Account object, and the second time it's used to query the parent records of the Contact object with the ReportsTo relationship.
->>>>>>> 7567c0d7
 ```Apex
     SOQLQueryBuilder soqlQueryBuilder = new SOQLQueryBuilder(Contact.getSObjectType())
-              .selectSpecificFields(new List<SObjectField>{Contact.LastName})
-                .addParentQuery(new SOQLQueryBuilder(Account.getSObjectType())
-                        .selectSpecificFields(new List<SObjectField>{Account.Name}))
-                 .addParentQuery(new SOQLQueryBuilder(Contact.getSObjectType())
-                         .selectSpecificFields(new List<SObjectField>{Contact.Name})
-                         .setParentSObjectTypeName('ReportsTo'))
-                .whereClause(Contact.LastName)
-                .likeValue('%'+CONTACT_LAST_NAME+'%');
-
-    'SELECT LastName,Account.Name,ReportsTo.Name FROM Contact ' +
-    'WHERE LastName LIKE \'%Contact lastName%\'';
+        .selectSpecificFields(new List<SObjectField>{Contact.LastName})
+        .addParentQuery(new SOQLQueryBuilder(Account.getSObjectType())
+                .selectSpecificFields(new List<SObjectField>{Account.Name}))
+        .addParentQuery(new SOQLQueryBuilder(Contact.getSObjectType())
+                .selectSpecificFields(new List<SObjectField>{Contact.Name})
+                .setParentSObjectTypeName('ReportsTo'))
+        .whereClause(Contact.LastName)
+        .likeValue('%'+CONTACT_LAST_NAME+'%');
+
+'SELECT LastName,Account.Name,ReportsTo.Name FROM Contact ' +
+        'WHERE LastName LIKE \'%Contact lastName%\'';
 ```
 
 ### Select records with order by statements
@@ -192,16 +184,16 @@
 The methods ascending() and descending() specify the sort direction, while the nullsFirst() and nullsLast() specifies the null values handling.
 ```Apex
       SOQLQueryBuilder soqlQueryBuilder = new SOQLQueryBuilder(Account.getSObjectType())
-                .selectSpecificFields(new List<SObjectField>{Account.Name,
-                        Account.NumberOfEmployees})
-                .whereClause(Account.NumberOfEmployees)
-                .notInside(discounts)
-                .orderBy(Account.Name).ascending().nullsFirst()
-                .orderBy(Account.NumberOfEmployees).descending().nullsLast();
-
-      'SELECT Name,NumberOfEmployees FROM Account WHERE ' +
-      'NumberOfEmployees NOT IN (10,40,22,23) ' +
-      'ORDER BY Name ASC NULLS FIRST, NumberOfEmployees DESC NULLS LAST';
+        .selectSpecificFields(new List<SObjectField>{Account.Name,
+                Account.NumberOfEmployees})
+        .whereClause(Account.NumberOfEmployees)
+        .notInside(discounts)
+        .orderBy(Account.Name).ascending().nullsFirst()
+        .orderBy(Account.NumberOfEmployees).descending().nullsLast();
+
+'SELECT Name,NumberOfEmployees FROM Account WHERE ' +
+        'NumberOfEmployees NOT IN (10,40,22,23) ' +
+        'ORDER BY Name ASC NULLS FIRST, NumberOfEmployees DESC NULLS LAST';
 ```
 ### Select records with nested functions
 First, it creates three instances of the SOQLFunction class, representing three different functions-
@@ -213,19 +205,19 @@
 Finally, the groupBy method is used to group the query results by the hour of the day (hourInDayFunction) returned by the query.
 ```Apex
    SOQLFunction convertTimeZoneFunction = SOQLFunction.of(SOQLFunction.FunctionName.convertTimezone,
-                Opportunity.CreatedDate);
-        SOQLFunction hourInDayFunction = SOQLFunction.of(SOQLFunction.FunctionName.HOUR_IN_DAY,
-                convertTimeZoneFunction);
-        SOQLFunction sumAmountFunction = SOQLFunction.of(SOQLFunction.FunctionName.SUM,
-                Opportunity.Amount);
-
-        SOQLQueryBuilder soqlQueryBuilder = new SOQLQueryBuilder(Opportunity.getSObjectType())
-                .addFunction(hourInDayFunction)
-                .addFunction(sumAmountFunction)
-                .groupBy(hourInDayFunction);
-
-   'SELECT HOUR_IN_DAY(convertTimezone(CreatedDate)),SUM(Amount) FROM Opportunity ' +
-   'GROUP BY HOUR_IN_DAY(convertTimezone(CreatedDate))';
+        Opportunity.CreatedDate);
+SOQLFunction hourInDayFunction = SOQLFunction.of(SOQLFunction.FunctionName.HOUR_IN_DAY,
+        convertTimeZoneFunction);
+SOQLFunction sumAmountFunction = SOQLFunction.of(SOQLFunction.FunctionName.SUM,
+        Opportunity.Amount);
+
+SOQLQueryBuilder soqlQueryBuilder = new SOQLQueryBuilder(Opportunity.getSObjectType())
+        .addFunction(hourInDayFunction)
+        .addFunction(sumAmountFunction)
+        .groupBy(hourInDayFunction);
+
+'SELECT HOUR_IN_DAY(convertTimezone(CreatedDate)),SUM(Amount) FROM Opportunity ' +
+        'GROUP BY HOUR_IN_DAY(convertTimezone(CreatedDate))';
 ```
 ### Select records using alias
 ```Apex
@@ -236,7 +228,7 @@
         .addFunction(SOQLFunction.of(SOQLFunction.FunctionName.COUNT,Lead.Name).setAlias('cnt'))
         .groupBy(SOQLFunction.of(SOQLFunction.FunctionName.ROLLUP,Lead.LeadSource).addFieldName(Lead.Rating));
 
-   'SELECT LeadSource,Rating,GROUPING(LeadSource) grpLS,GROUPING(Rating) grpRating,' +
-   'COUNT(Name) cnt FROM Lead GROUP BY ROLLUP(LeadSource,Rating)';
+'SELECT LeadSource,Rating,GROUPING(LeadSource) grpLS,GROUPING(Rating) grpRating,' +
+        'COUNT(Name) cnt FROM Lead GROUP BY ROLLUP(LeadSource,Rating)';
 
 ```